import os
import asyncio
import json
import logging
from datetime import datetime
from crewai import Crew
from dotenv import load_dotenv

# Import local modules
try:
    from .crew_agents import CrewAgents
    from .crew_tasks import CrewTasks
    from .simple_search import SimplePersonSearch
    from .exa_search import ExaSearch
    from .linkedin_scraper import scrape_linkedin_profiles
except ImportError:
    # Fallback for when running as main script
    from crew_agents import CrewAgents
    from crew_tasks import CrewTasks
    from simple_search import SimplePersonSearch
    from exa_search import ExaSearch
    from linkedin_scraper import scrape_linkedin_profiles

def setup_logging():
    """Setup logging for profiles"""
    os.makedirs("profiles", exist_ok=True)
    
    logger = logging.getLogger('extraordinary_profiles')
    logger.setLevel(logging.INFO)
    
    handler = logging.FileHandler(f'profiles/extraordinary_analysis_{datetime.now().strftime("%Y%m%d_%H%M%S")}.log')
    handler.setLevel(logging.INFO)
    
    formatter = logging.Formatter('%(asctime)s - %(levelname)s - %(message)s')
    handler.setFormatter(formatter)
    logger.addHandler(handler)
    
    return logger

def generate_standardized_profile(research_data: dict, name: str) -> dict:
    """
    Generate a standardized profile using f-strings and research variables
    This ensures consistent output format regardless of AI prompt variations
    """
    
    # Extract variables from research data
    github_info = research_data.get('github_info', {})
    exa_results = research_data.get('exa_results', [])
    web_info = research_data.get('web_info', {})
    linkedin_profiles = research_data.get('linkedin_profiles', [])
    
    # Basic info extraction
    full_name = name
    bio = github_info.get('bio', '')
    location = github_info.get('location', '')
    company = github_info.get('company', '')
    website = github_info.get('blog', '') or github_info.get('html_url', '')
    
    # Extract photo URL
    photo_url = github_info.get('avatar_url', '')
    
    # Extract country from location
    country = location.split(',')[-1].strip() if location else 'Unknown'
    
    # Generate title/role
    title_role = f"{github_info.get('name', name)}"
    if company:
        title_role += f" at {company}"
    elif bio:
        # Extract role from bio
        bio_lower = bio.lower()
        if 'engineer' in bio_lower:
            title_role += " - Engineer"
        elif 'developer' in bio_lower:
            title_role += " - Developer"
        elif 'researcher' in bio_lower:
            title_role += " - Researcher"
        elif 'founder' in bio_lower:
            title_role += " - Founder"
        elif 'student' in bio_lower:
            title_role += " - Student"
    
    # Generate claim to fame from research
    claim_to_fame = generate_claim_to_fame(github_info, exa_results, name)
    
    # Extract recognition and achievements
    recognition = extract_recognition(exa_results, github_info, linkedin_profiles)
    built_or_achieved = extract_achievements(exa_results, github_info, web_info, linkedin_profiles)
    
    # Extract quote if available
    quote = extract_quote(exa_results, github_info)
    
    # Generate criteria hits
    criteria_hits = generate_criteria_hits(github_info, exa_results, name, built_or_achieved, recognition)
    
    # Generate sources
    sources = generate_sources(exa_results, github_info)
    
    # Create standardized profile
    profile = {
        "name": full_name,
        "photo": photo_url,
        "country": country,
        "title_role": title_role,
        "company_affiliation": company or "Independent",
        "claim_to_fame": claim_to_fame,
        "recognition": recognition,
        "built_or_achieved": built_or_achieved,
        "quote": quote,
        "criteria_hits": criteria_hits,
        "sources": sources
    }
    
    return profile

def generate_claim_to_fame(github_info: dict, exa_results: list, name: str) -> str:
    """Generate compelling claim to fame based on research data"""
    
    # Check for GitHub stars/forks
    public_repos = github_info.get('public_repos', 0)
    followers = github_info.get('followers', 0)
    
    # Look for notable projects in Exa results
    notable_projects = []
    if exa_results and isinstance(exa_results, list):
        for result in exa_results:
            title = result.get('title', '').lower()
            text = result.get('text', '').lower()
            
            if any(keyword in title or keyword in text for keyword in ['founder', 'ceo', 'cto', 'created', 'built', 'developed']):
                notable_projects.append(result.get('title', 'Notable project'))
    
    # Generate claim based on available data
    if public_repos > 50:
        return f"Open source contributor with {public_repos} repositories and {followers} GitHub followers"
    elif followers > 100:
        return f"Developer with {followers} GitHub followers and active in the tech community"
    elif notable_projects:
        return f"Creator of {notable_projects[0]} and other innovative projects"
    elif github_info.get('bio'):
        return f"{github_info.get('bio')}"
    else:
        return f"Emerging talent in technology and software development"

def extract_recognition(exa_results: list, github_info: dict, web_info: dict = None, linkedin_profiles: list = None) -> list:
    """Extract recognition and awards from research data using AI analysis"""
    import anthropic
    import json
    import re
    
    # Prepare all available data for AI analysis
    data_text = f"""
    GitHub Data: {github_info}
    
    Web Search Results: {web_info.get('search_results', {}) if web_info else {}}
    
    Exa Search Results: {exa_results}
    
    LinkedIn Profiles: {linkedin_profiles}
    """
    
    try:
        client = anthropic.Anthropic()
        
        response = client.messages.create(
            model="claude-sonnet-4-20250514",
            max_tokens=800,
            messages=[{
                "role": "user",
                "content": f"""
                Analyze the following research data about a person and extract their recognition, awards, honors, and institutional affiliations. 
                Return ONLY a JSON array of recognition strings, nothing else.
                
                Focus on:
                - University/college affiliations
                - Scholarships, fellowships, awards
                - Company recognitions
                - Professional certifications
                - Institutional honors
                - Notable achievements
                
                Be specific and descriptive. For example:
                - "Massachusetts Institute of Technology" not just "MIT"
                - "Coca-Cola Scholar" not just "Scholar"
                - "Apple Inc." not just "Apple"
                
                Data: {data_text}
                
                Return format: ["recognition1", "recognition2", "recognition3", ...]
                """
            }]
        )
        
        # Parse AI response
        ai_response = response.content[0].text.strip()
        
        # Try to extract JSON array from response
        json_match = re.search(r'\[.*?\]', ai_response, re.DOTALL)
        if json_match:
            recognition = json.loads(json_match.group())
        else:
            # Fallback: split by lines and clean up
            recognition = [line.strip().strip('"\'') for line in ai_response.split('\n') if line.strip()]
        
        # Filter out empty strings and limit to 8
        recognition = [r for r in recognition if r and len(r) > 3][:8]
        
        return recognition
        
    except Exception as e:
        print(f"⚠️ AI recognition extraction failed: {e}")
        # Fallback to basic GitHub data
        recognition = []
        followers = github_info.get('followers', 0)
        if followers > 0:
            recognition.append(f"GitHub: {followers} followers")
        
        return recognition

def extract_achievements(exa_results: list, github_info: dict, web_info: dict = None, linkedin_profiles: list = None) -> list:
    """Extract built/achieved items from research data using AI analysis"""
    import anthropic
    import json
    import re
    
    # Prepare all available data for AI analysis
    data_text = f"""
    GitHub Data: {github_info}
    
    Web Search Results: {web_info.get('search_results', {}) if web_info else {}}
    
    Exa Search Results: {exa_results}
    
    LinkedIn Profiles: {linkedin_profiles}
    """
    
    try:
        client = anthropic.Anthropic()
        
        response = client.messages.create(
            model="claude-sonnet-4-20250514",
            max_tokens=1000,
            messages=[{
                "role": "user",
                "content": f"""
                Analyze the following research data about a person and extract their key achievements, accomplishments, and notable work. 
                Return ONLY a JSON array of achievement strings, nothing else.
                
                Focus on:
                - Professional roles and positions
                - Educational achievements
                - Awards, scholarships, recognitions
                - Projects, startups, companies founded
                - Research work, publications
                - Notable affiliations
                - Technical accomplishments
                
                Be specific and descriptive. For example:
                - "CEO at [Company Name]" not just "CEO experience"
                - "Computer Science @ MIT" not just "MIT student"
                - "Coca-Cola Scholar" not just "Scholar"
                
                Data: {data_text}
                
                Return format: ["achievement1", "achievement2", "achievement3", ...]
                """
            }]
        )
        
        # Parse AI response
        ai_response = response.content[0].text.strip()
        
        # Try to extract JSON array from response
        json_match = re.search(r'\[.*?\]', ai_response, re.DOTALL)
        if json_match:
            achievements = json.loads(json_match.group())
        else:
            # Fallback: split by lines and clean up
            achievements = [line.strip().strip('"\'') for line in ai_response.split('\n') if line.strip()]
        
        # Filter out empty strings and limit to 10
        achievements = [a for a in achievements if a and len(a) > 3][:10]
        
        return achievements
        
    except Exception as e:
        print(f"⚠️ AI achievement extraction failed: {e}")
        # Fallback to basic GitHub data
        achievements = []
        public_repos = github_info.get('public_repos', 0)
        followers = github_info.get('followers', 0)
        
        if public_repos > 0:
            achievements.append(f"{public_repos} GitHub repositories")
        if followers > 0:
            achievements.append(f"{followers} GitHub followers")
        
        return achievements

def extract_quote(exa_results: list, github_info: dict) -> str:
    """Extract a quote if available"""
    # Look for quotes in Exa results
    if exa_results and isinstance(exa_results, list):
        for result in exa_results:
            text = result.get('text', '')
            if '"' in text:
                # Extract text between quotes
                start = text.find('"')
                end = text.find('"', start + 1)
                if end > start:
                    return text[start+1:end]
    
    return ""

def generate_criteria_hits(github_info: dict, exa_results: list, name: str, achievements: list = None, recognition: list = None) -> dict:
    """Generate criteria hits based on research data"""
    
    criteria_hits = {
        "impact": [],
        "prestige_validation": [],
        "pioneering_work": [],
        "recognition_by_institutions": [],
        "exceptional_young": [],
        "technical_frontier": [],
        "builder_startup_cred": []
    }
    
    # Use achievements and recognition if provided
    all_achievements = achievements or []
    all_recognition = recognition or []
    
    # Impact criteria - look for high-impact work
    for achievement in all_achievements:
        achievement_lower = achievement.lower()
        if any(keyword in achievement_lower for keyword in ['founder', 'ceo', 'startup', 'company', 'nonprofit', 'organization']):
            criteria_hits["impact"].append(achievement)
        elif any(keyword in achievement_lower for keyword in ['research', 'published', 'patent', 'innovation']):
            criteria_hits["pioneering_work"].append(achievement)
        elif any(keyword in achievement_lower for keyword in ['ai', 'machine learning', 'deep learning', 'neural', 'algorithm', 'software', 'engineering']):
            criteria_hits["technical_frontier"].append(achievement)
    
    # Prestige validation - look for top institutions and companies
    for achievement in all_achievements:
        achievement_lower = achievement.lower()
        if any(keyword in achievement_lower for keyword in ['mit', 'stanford', 'harvard', 'berkeley', 'carnegie mellon', 'caltech']):
            criteria_hits["prestige_validation"].append(achievement)
        elif any(keyword in achievement_lower for keyword in ['google', 'apple', 'microsoft', 'meta', 'amazon', 'tesla', 'openai', 'anthropic']):
            criteria_hits["prestige_validation"].append(achievement)
    
    # Recognition by institutions
    for rec in all_recognition:
        rec_lower = rec.lower()
        if any(keyword in rec_lower for keyword in ['scholar', 'award', 'honor', 'fellowship', 'grant', 'prize', 'recognition']):
            criteria_hits["recognition_by_institutions"].append(rec)
    
    # Exceptional young - look for age-related achievements
    for achievement in all_achievements:
        achievement_lower = achievement.lower()
        if any(keyword in achievement_lower for keyword in ['youngest', 'teen', 'student', 'undergraduate', 'sophomore', 'freshman']):
            criteria_hits["exceptional_young"].append(achievement)
    
    # Builder/startup cred - look for entrepreneurial activities
    for achievement in all_achievements:
        achievement_lower = achievement.lower()
        if any(keyword in achievement_lower for keyword in ['founder', 'startup', 'entrepreneur', 'built', 'created', 'launched']):
            criteria_hits["builder_startup_cred"].append(achievement)
    
    # Fallback to basic GitHub data if no rich data
    if not all_achievements and not all_recognition:
        # Impact criteria
        followers = github_info.get('followers', 0)
        if followers > 100:
            criteria_hits["impact"].append(f"GitHub: {followers} followers")
        
        # Technical frontier
        bio = github_info.get('bio', '') or ''
        bio_lower = bio.lower()
        if any(keyword in bio_lower for keyword in ['ai', 'machine learning', 'blockchain', 'crypto', 'biotech']):
            criteria_hits["technical_frontier"].append("Working in cutting-edge technology")
        
        # Builder/startup cred
        if any(keyword in bio_lower for keyword in ['founder', 'ceo', 'cto', 'startup']):
            criteria_hits["builder_startup_cred"].append("Entrepreneurial experience")
    
    # Check Exa results for additional criteria
    if exa_results and isinstance(exa_results, list):
        for result in exa_results:
            title = result.get('title', '').lower()
            text = result.get('text', '').lower()
            
            if any(keyword in title or keyword in text for keyword in ['stanford', 'mit', 'harvard', 'openai', 'google', 'microsoft']):
                criteria_hits["prestige_validation"].append(result.get('title', 'Elite organization'))
            
            if any(keyword in title or keyword in text for keyword in ['award', 'fellowship', 'grant', 'scholarship']):
                criteria_hits["recognition_by_institutions"].append(result.get('title', 'Institutional recognition'))
    
    return criteria_hits

def generate_sources(exa_results: list, github_info: dict) -> list:
    """Generate sources list from research data"""
    sources = []
    
    # Add GitHub as source
    if github_info.get('html_url'):
        sources.append({
            "fact": "GitHub profile information",
            "evidence": f"Bio: {github_info.get('bio', 'N/A')}, Location: {github_info.get('location', 'N/A')}",
            "source_hint": github_info.get('html_url', 'GitHub')
        })
    
    # Add Exa results as sources
    if exa_results and isinstance(exa_results, list):
        for i, result in enumerate(exa_results[:5]):  # Limit to 5 sources
            sources.append({
                "fact": f"Research finding {i+1}",
                "evidence": result.get('text', '')[:200] + "..." if len(result.get('text', '')) > 200 else result.get('text', ''),
                "source_hint": result.get('url', 'Unknown source')
            })
    
    return sources

class ExtraordinaryAnalyzer:
    def __init__(self):
        self.agents = CrewAgents()
        self.tasks = CrewTasks()
        self.logger = setup_logging()

    async def analyze_person(self, name: str):
        """Main function to search and analyze a person using standardized profile generation"""
        print(f"🔍 Searching for: {name}")
        
        # Search for person
        searcher = SimplePersonSearch()
        search_result = await searcher.search_person(name)
        try:
            await searcher.close()
        except:
            pass  # Ignore closing errors
        
        # Enhance with Exa API
        exa_searcher = ExaSearch()
        search_result = await exa_searcher.enhance_search(name, search_result)
        try:
            await exa_searcher.close()
        except:
            pass  # Ignore closing errors
        
        print(f"📊 Search completed. Now scraping LinkedIn profiles...")
        
        # Scrape LinkedIn profiles for additional data
        linkedin_urls = search_result.get('web_info', {}).get('linkedin_urls', [])
        linkedin_profiles = []
        
<<<<<<< HEAD
        # Run analysis
        analysis_result = self._run_analysis(scraped_data)
        # analysis_result = scraped_data
=======
        if linkedin_urls:
            try:
                linkedin_profiles = await scrape_linkedin_profiles(linkedin_urls[:2])  # Limit to 2 profiles
                print(f"✅ Scraped {len(linkedin_profiles)} LinkedIn profiles")
            except Exception as e:
                print(f"⚠️ LinkedIn scraping failed: {e}")
                linkedin_profiles = []
        
        print(f"📊 Now generating standardized profile...")
        
        # Generate standardized profile using f-strings and research variables
        research_data = {
            'github_info': search_result.get('github', {}),
            'exa_results': search_result.get('exa_results', []),
            'web_info': search_result.get('web_info', {}),
            'linkedin_profiles': linkedin_profiles
        }
        
        analysis_result = generate_standardized_profile(research_data, name)
>>>>>>> 265740f9
        
        # Save and display results
        self._save_profile(analysis_result, search_result.get('exa_results', {}))
        self._display_results(search_result, analysis_result)
        
        return {
            'search_result': search_result,
            'analysis_result': analysis_result
        }

    def _format_search_data(self, name: str, search_result: dict) -> str:
        """Format search data for analysis"""
        github_info = search_result.get('github', {})
        web_info = search_result.get('web_info', {})
        exa_results = search_result.get('exa_results', {})
        
        # Extract LinkedIn content
        linkedin_snippets = []
        for query, results in web_info.get('search_results', {}).items():
            if 'organic' in results:
                for item in results['organic']:
                    if 'linkedin.com' in item.get('link', ''):
                        linkedin_snippets.append(f"LinkedIn: {item.get('title', '')} - {item.get('snippet', '')}")
        
        # Format Exa results
        exa_content = self._format_exa_results(exa_results)
        
        return f"""
        SCRAPED_DETAILS:
        Name: {name}
        
        GitHub Information:
        - Username: {github_info.get('username', 'N/A')}
        - Name: {github_info.get('name', 'N/A')}
        - Bio: {github_info.get('bio', 'N/A')}
        - Location: {github_info.get('location', 'N/A')}
        - Company: {github_info.get('company', 'N/A')}
        - Blog: {github_info.get('blog', 'N/A')}
        - URL: {github_info.get('url', 'N/A')}
        - Repositories: {github_info.get('repos', 'N/A')}
        - Followers: {github_info.get('followers', 'N/A')}
        
        LinkedIn Profiles Found:
        {chr(10).join([f"- {url}" for url in web_info.get('linkedin_urls', [])])}
        
        LinkedIn Content & Posts:
        {chr(10).join(linkedin_snippets[:10])}
        
        Web Search Results:
        {json.dumps(web_info.get('search_results', {}), indent=2)[:2000]}
        
        Additional Web Information:
        - Twitter URLs: {web_info.get('twitter_urls', [])}
        - Other Profiles: {web_info.get('other_profiles', {})}
        
        {exa_content}
        """
    
    def _format_exa_results(self, exa_results: dict) -> str:
        """Format Exa search results for analysis"""
        if not exa_results:
            return ""
        
        formatted_content = "\nEnhanced Search Results (Exa API):\n"
        
        for query_type, results in exa_results.items():
            if 'results' in results and results['results']:
                formatted_content += f"\n{query_type.upper()} Results:\n"
                for i, result in enumerate(results['results'][:5], 1):  # Limit to top 5
                    title = result.get('title', 'No title')
                    url = result.get('url', 'No URL')
                    text = result.get('text', 'No content')[:500]  # Limit text length
                    formatted_content += f"{i}. {title}\n   URL: {url}\n   Content: {text}...\n\n"
        
        return formatted_content

    def _run_analysis(self, scraped_data: str):
        """Run the extraordinary analysis"""
        analyst = self.agents.extraordinary_analyst_agent()
        task = self.tasks.task_analyze_extraordinary(analyst)
        
        crew = Crew(
            agents=[analyst],
            tasks=[task],
            verbose=True,
        )
        
        return crew.kickoff(inputs={'scraped_data': scraped_data})

    def _save_profile(self, profile_data, exa_results=None):
        """Save the standardized analysis result to a JSON file"""
        try:
            # The profile_data is now a standardized dictionary
            if isinstance(profile_data, dict):
                # Add Exa results to the profile data
                if exa_results:
                    profile_data['exa_search_results'] = exa_results
                
                # Save as formatted JSON
                name = profile_data.get('name', 'unknown').replace(' ', '_').lower()
                timestamp = datetime.now().strftime("%Y%m%d_%H%M%S")
                # Get the directory where this script is located
                script_dir = os.path.dirname(os.path.abspath(__file__))
                filename = os.path.join(script_dir, "profiles", f"{name}_analysis_{timestamp}.json")
                
                with open(filename, 'w') as f:
                    json.dump(profile_data, f, indent=2)
                
                print(f"📁 Profile saved to: {filename}")
                
                # Log key details
                self.logger.info(f"=== STANDARDIZED EXTRAORDINARY PROFILE ===")
                self.logger.info(f"Name: {profile_data.get('name', 'Unknown')}")
                self.logger.info(f"Title: {profile_data.get('title_role', 'N/A')}")
                self.logger.info(f"Claim to Fame: {profile_data.get('claim_to_fame', 'N/A')}")
                self.logger.info(f"Country: {profile_data.get('country', 'N/A')}")
                self.logger.info(f"Recognition: {len(profile_data.get('recognition', []))} items")
                self.logger.info(f"Achievements: {len(profile_data.get('built_or_achieved', []))} items")
                
            else:
                self.logger.error(f"Invalid profile data format: {type(profile_data)}")
                print(f"❌ Invalid profile data format: {type(profile_data)}")
                
        except Exception as e:
            self.logger.error(f"Error saving profile: {e}")
            print(f"❌ Error saving profile: {e}")

    def _display_results(self, search_result: dict, analysis_result):
        """Display search and analysis results"""
        print(f"\n--- Search Results ---")
        print(f"GitHub: {search_result.get('github', {})}")
        print(f"Web Info: {search_result.get('web_info', {})}")
        
        print(f"\n--- Standardized Extraordinary Profile ---")
        # Display the standardized analysis result
        if isinstance(analysis_result, dict):
            print(f"Name: {analysis_result.get('name', 'Unknown')}")
            print(f"Title: {analysis_result.get('title_role', 'N/A')}")
            print(f"Country: {analysis_result.get('country', 'N/A')}")
            print(f"Company: {analysis_result.get('company_affiliation', 'N/A')}")
            print(f"Claim to Fame: {analysis_result.get('claim_to_fame', 'N/A')}")
            print(f"Recognition: {analysis_result.get('recognition', [])}")
            print(f"Achievements: {analysis_result.get('built_or_achieved', [])}")
            print(f"Quote: {analysis_result.get('quote', 'N/A')}")
            print(f"Criteria Hits: {json.dumps(analysis_result.get('criteria_hits', {}), indent=2)}")
        else:
            print(f"Analysis result: {analysis_result}")

async def main():
    load_dotenv()
    
    print("--- Starting Extraordinary Analysis System ---")
    analyzer = ExtraordinaryAnalyzer()
    result = await analyzer.analyze_person("Sohum Gautam")

if __name__ == "__main__":
    asyncio.run(main())<|MERGE_RESOLUTION|>--- conflicted
+++ resolved
@@ -451,11 +451,6 @@
         linkedin_urls = search_result.get('web_info', {}).get('linkedin_urls', [])
         linkedin_profiles = []
         
-<<<<<<< HEAD
-        # Run analysis
-        analysis_result = self._run_analysis(scraped_data)
-        # analysis_result = scraped_data
-=======
         if linkedin_urls:
             try:
                 linkedin_profiles = await scrape_linkedin_profiles(linkedin_urls[:2])  # Limit to 2 profiles
@@ -475,7 +470,6 @@
         }
         
         analysis_result = generate_standardized_profile(research_data, name)
->>>>>>> 265740f9
         
         # Save and display results
         self._save_profile(analysis_result, search_result.get('exa_results', {}))
